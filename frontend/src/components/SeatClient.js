--- conflicted
+++ resolved
@@ -4,18 +4,10 @@
 import axios from "axios";
 
 import BusLayoutNeoplan from "./busLayouts/BusLayoutNeoplan";
-<<<<<<< HEAD
-import BusLayoutTravego  from "./busLayouts/BusLayoutTravego";
-import SeatIcon from "./SeatIcon";
-
-import { API } from "../config";
-=======
 import BusLayoutTravego from "./busLayouts/BusLayoutTravego";
 import SeatIcon from "./SeatIcon";
 
 import { API } from "../config";
-import { CLIENT_COLORS } from "../constants";
->>>>>>> f17af11c
 
 /**
  * SeatClient — для страницы покупки билета.
@@ -74,17 +66,10 @@
   // renderCell для скелетного режима
   const renderCell = (seatNum) => {
     const seat = seats.find(s => s.seat_num === seatNum);
-<<<<<<< HEAD
-    const baseStatus = seat ? seat.status : "blocked";
-    const status = baseStatus === "available"
-      ? (seatNum === selectedSeat ? "selected" : "available")
-      : "blocked";
-=======
     let status = seat ? seat.status : "blocked";
     if (seatNum === selectedSeat) {
       status = "selected";
     }
->>>>>>> f17af11c
 
     return (
       <SeatIcon
@@ -92,22 +77,7 @@
         seatNum={seatNum}
         status={status}
         onClick={() => handleSelect(seatNum)}
-<<<<<<< HEAD
-        style={{
-          width: 40,
-          height: 40,
-          margin: 0,
-          padding: 0,
-          background: "none",
-          border: "none",
-          cursor: baseStatus === "available" ? "pointer" : "default"
-        }}
-      >
-        <SeatIcon number={seatNum} status={status} />
-      </button>
-=======
       />
->>>>>>> f17af11c
     );
   };
 
@@ -117,4 +87,4 @@
 
   // Рендерим только skeleton-режим с renderCell
   return <Layout renderCell={renderCell} />;
-}
+}