// src/components/SeatClient.js

import React, { useState, useEffect } from "react";
import axios from "axios";

import BusLayoutNeoplan from "./busLayouts/BusLayoutNeoplan";
import BusLayoutTravego  from "./busLayouts/BusLayoutTravego";
import SeatIcon from "./SeatIcon";

import { API } from "../config";
<<<<<<< HEAD
import { CLIENT_COLORS } from "./seatColors";
=======
import { CLIENT_COLORS } from "../constants";
>>>>>>> df1338be

/**
 * SeatClient — для страницы покупки билета.
 *
 * Props:
 *  - tourId
 *  - departureStopId
 *  - arrivalStopId
 *  - layoutVariant (1 или 2)
 *  - onSelect(seatNum) — коллбэк при выборе места
 */
export default function SeatClient({
  tourId,
  departureStopId,
  arrivalStopId,
  layoutVariant,
  onSelect
}) {
  const [seats, setSeats]             = useState([]); // [{seat_num, status}, ...]
  const [selectedSeat, setSelectedSeat] = useState(null);

  // Загружаем статусы мест
  useEffect(() => {
    if (!tourId || !departureStopId || !arrivalStopId) {
      setSeats([]);
      setSelectedSeat(null);
      return;
    }
    axios.get(`${API}/seat`, {
      params: {
        tour_id:           tourId,
        departure_stop_id: departureStopId,
        arrival_stop_id:   arrivalStopId
      }
    })
    .then(res => {
      // оставляем только "available" / "blocked"
      const arr = res.data.seats.map(s => ({
        seat_num: s.seat_num,
        status:   s.status === "available" ? "available" : "blocked"
      }));
      setSeats(arr);
      setSelectedSeat(null);
    })
    .catch(console.error);
  }, [tourId, departureStopId, arrivalStopId]);

  // Логика клика по месту
  const handleSelect = (num) => {
    const seat = seats.find(s => s.seat_num === num);
    if (!seat || seat.status !== "available") return;
    setSelectedSeat(num);
    onSelect && onSelect(num);
  };

  // renderCell для скелетного режима
  const renderCell = (seatNum) => {
    const seat = seats.find(s => s.seat_num === seatNum);
    let status = seat ? seat.status : "blocked";
    if (seatNum === selectedSeat) {
      status = "selected";
    }

    return (
      <SeatIcon
        key={seatNum}
        seatNum={seatNum}
        status={status}
        onClick={() => handleSelect(seatNum)}
      />
    );
  };

  const Layout = layoutVariant === 1
    ? BusLayoutNeoplan
    : BusLayoutTravego;

  // Рендерим только skeleton-режим с renderCell
  return <Layout renderCell={renderCell} />;
}<|MERGE_RESOLUTION|>--- conflicted
+++ resolved
@@ -4,15 +4,11 @@
 import axios from "axios";
 
 import BusLayoutNeoplan from "./busLayouts/BusLayoutNeoplan";
-import BusLayoutTravego  from "./busLayouts/BusLayoutTravego";
+import BusLayoutTravego from "./busLayouts/BusLayoutTravego";
 import SeatIcon from "./SeatIcon";
 
 import { API } from "../config";
-<<<<<<< HEAD
-import { CLIENT_COLORS } from "./seatColors";
-=======
 import { CLIENT_COLORS } from "../constants";
->>>>>>> df1338be
 
 /**
  * SeatClient — для страницы покупки билета.
@@ -31,7 +27,7 @@
   layoutVariant,
   onSelect
 }) {
-  const [seats, setSeats]             = useState([]); // [{seat_num, status}, ...]
+  const [seats, setSeats] = useState([]); // [{seat_num, status}, ...]
   const [selectedSeat, setSelectedSeat] = useState(null);
 
   // Загружаем статусы мест
@@ -92,4 +88,4 @@
 
   // Рендерим только skeleton-режим с renderCell
   return <Layout renderCell={renderCell} />;
-}+}
