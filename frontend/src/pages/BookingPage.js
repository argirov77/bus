--- conflicted
+++ resolved
@@ -5,30 +5,23 @@
 
 import { API } from "../config";
 import SeatSelection from "../components/SeatSelection";
-<<<<<<< HEAD
-import styles from "./BookingPage.module.css";
-=======
 import Loader from "../components/Loader";
 import Alert from "../components/Alert";
-import "../styles/BookingPage.css";
->>>>>>> 804bd02c
+import styles from "./BookingPage.module.css";
 
 function BookingPage(props) {
-  // Параметры должны быть переданы через props (например, из SearchPage или выбранного тура)
   const { tourId, departureStopId, arrivalStopId } = props;
-  
+
   const [selectedSeat, setSelectedSeat] = useState(null);
   const [passengerData, setPassengerData] = useState({ name: "", phone: "", email: "" });
-const [bookingMessage, setBookingMessage] = useState("");
+  const [bookingMessage, setBookingMessage] = useState("");
   const [bookingType, setBookingType] = useState("info");
   const [loading, setLoading] = useState(false);
 
-  // Обработчик выбора места из компонента SeatSelection
   const handleSeatSelect = function(seat) {
     setSelectedSeat(seat.seat_number);
   };
 
-  // Обработчик бронирования (создания билета)
   const handleBooking = function(e) {
     e.preventDefault();
     if (!selectedSeat) {
@@ -52,7 +45,6 @@
       .then(function(res) {
         setBookingMessage("Билет успешно забронирован! Ticket ID: " + res.data.ticket_id);
         setBookingType("success");
-        // Сброс выбранного места и данных пассажира
         setSelectedSeat(null);
         setPassengerData({ name: "", phone: "", email: "" });
       })
@@ -67,7 +59,6 @@
   return (
     <div className={styles.container}>
       <h2>Бронирование билета</h2>
-      
       <div className={styles['seat-section']}>
         <h3>Выберите место в салоне</h3>
         <SeatSelection 
@@ -78,7 +69,6 @@
         />
         {selectedSeat && <p>Вы выбрали место: {selectedSeat}</p>}
       </div>
-
       <div className={styles['passenger-section']}>
         <h3>Введите данные пассажира</h3>
         <form onSubmit={handleBooking} className={styles['booking-form']}>
@@ -108,17 +98,12 @@
           <Button variant="contained" type="submit">Забронировать</Button>
         </form>
       </div>
-
-<<<<<<< HEAD
-      {bookingMessage && <p className={styles['booking-message']}>{bookingMessage}</p>}
-=======
       {loading && <Loader />}
       {bookingMessage && (
         <Alert type={bookingType} message={bookingMessage} />
       )}
->>>>>>> 804bd02c
     </div>
   );
 }
 
-export default BookingPage;+export default BookingPage;
