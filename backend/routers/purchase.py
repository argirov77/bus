from typing import List, Sequence, cast

import logging
from fastapi import APIRouter, BackgroundTasks, Depends, HTTPException, Request
from pydantic import BaseModel, EmailStr, Field

from ..auth import require_scope
from ..database import get_connection
from ..ticket_utils import free_ticket
from ._ticket_link_helpers import (
    TicketIssueSpec,
    TicketLinkResult,
    combine_departure_datetime,
    issue_ticket_links,
)
from ..services import ticket_links
<<<<<<< HEAD
from ..services.email import render_ticket_email, send_ticket_email
from ..services.ticket_dto import get_ticket_dto
from ..services.ticket_pdf import render_ticket_pdf
=======
from ..services.access_guard import guard_public_request
>>>>>>> bb927aa5

logger = logging.getLogger(__name__)

router = APIRouter(prefix="/purchase", tags=["purchase"])
# second router exposing simplified endpoints without the /purchase prefix
actions_router = APIRouter(tags=["purchase"])

class PurchaseCreate(BaseModel):
    tour_id: int
    seat_nums: list[int]
    passenger_names: list[str]
    passenger_phone: str
    passenger_email: EmailStr
    departure_stop_id: int
    arrival_stop_id: int
    adult_count: int
    discount_count: int
    extra_baggage: list[bool] | None = None
    purchase_id: int | None = None
    lang: str | None = None


class TicketLinkOut(BaseModel):
    ticket_id: int
    deep_link: str


class PurchaseOut(BaseModel):
    purchase_id: int
    amount_due: float
    tickets: List[TicketLinkOut] = Field(default_factory=list)

def _log_action(
    cur,
    purchase_id: int,
    action: str,
    amount: float = 0.0,
    by: str | None = None,
    method: str | None = None,
) -> None:
    """Record an action for the purchase in the sales log."""

    cur.execute(
        "INSERT INTO sales (purchase_id, category, amount, actor, method) VALUES (%s,%s,%s,%s,%s)",
        (purchase_id, action, amount, by or "system", method),
    )


def _resolve_actor(request: Request) -> tuple[str, str | None]:
    """Determine actor for logging and return actor id along with token jti."""

    token = request.headers.get("X-Ticket-Token") or request.query_params.get("token")
    is_admin = getattr(request.state, "is_admin", False)
    jti = getattr(request.state, "jti", None)

    if token and not is_admin:
        try:
            payload = ticket_links.verify(token)
        except ticket_links.TicketLinkError as exc:
            raise HTTPException(401, "Invalid or missing ticket token") from exc
        jti = payload.get("jti") or jti

    actor = jti or ("admin" if is_admin else "system")
    return actor, jti


def _collect_ticket_specs_for_purchase(cur, purchase_id: int) -> List[TicketIssueSpec]:
    """Load ticket issue specs for all tickets belonging to a purchase."""

    cur.execute(
        """
        SELECT t.id, t.purchase_id, tr.date, rs.departure_time
          FROM ticket AS t
          JOIN tour AS tr ON tr.id = t.tour_id
          JOIN routestop AS rs
            ON rs.route_id = tr.route_id AND rs.stop_id = t.departure_stop_id
         WHERE t.purchase_id = %s
        """,
        (purchase_id,),
    )
    rows = cur.fetchall()

    specs: List[TicketIssueSpec] = []
    for ticket_id, purchase_ref, tour_date, departure_time in rows:
        departure_dt = combine_departure_datetime(tour_date, departure_time)
        specs.append(
            cast(
                TicketIssueSpec,
                {
                    "ticket_id": ticket_id,
                    "purchase_id": purchase_ref,
                    "departure_dt": departure_dt,
                },
            )
        )
    return specs


def _queue_ticket_emails(
    background_tasks: BackgroundTasks,
    tickets: Sequence[TicketLinkResult],
    lang: str | None,
    recipient: str | None,
) -> None:
    """Schedule background tasks to send ticket emails for issued links."""

    if not background_tasks or not tickets or not recipient:
        return

    lang_value = (lang or "bg").lower()
    for ticket in tickets:
        ticket_id = ticket.get("ticket_id") if isinstance(ticket, dict) else None
        deep_link = ticket.get("deep_link") if isinstance(ticket, dict) else None
        if ticket_id is None or not deep_link:
            continue
        background_tasks.add_task(
            _send_ticket_email_task,
            ticket_id,
            recipient,
            lang_value,
            deep_link,
        )


def _send_ticket_email_task(
    ticket_id: int,
    recipient: str,
    lang: str,
    deep_link: str,
) -> None:
    """Background task that renders PDF and sends ticket email."""

    lang_value = (lang or "bg").lower()

    try:
        conn = get_connection()
    except Exception:  # pragma: no cover - defensive connection handling
        logger.exception("Failed to acquire database connection for ticket %s", ticket_id)
        return

    dto = None
    try:
        dto = get_ticket_dto(ticket_id, lang_value, conn)
    except ValueError:
        logger.warning("Ticket %s not found while preparing email", ticket_id)
        return
    except Exception:  # pragma: no cover - unexpected failure
        logger.exception("Failed to load ticket DTO for ticket %s", ticket_id)
        return
    finally:
        conn.close()

    try:
        pdf_bytes = render_ticket_pdf(dto, deep_link)
    except Exception:
        logger.exception("Failed to render PDF for ticket %s", ticket_id)
        return

    try:
        subject, html_body = render_ticket_email(dto, deep_link, lang_value)
        send_ticket_email(recipient, subject, html_body, pdf_bytes)
        logger.info("Sent ticket email for ticket %s to %s", ticket_id, recipient)
    except Exception:
        logger.exception("Failed to send ticket email for ticket %s", ticket_id)


def _create_purchase(
    cur,
    data: PurchaseCreate,
    status: str,
    payment_method: str = "online",
    actor: str | None = None,
) -> tuple[int, float, List[TicketIssueSpec]]:
    """Helper that inserts passengers, purchase and ticket records.

    Returns tuple of purchase id, calculated price and specs for issued tickets.
    """

    if len(data.seat_nums) != len(data.passenger_names):
        raise HTTPException(400, "Seat numbers and passenger names count mismatch")
    if data.adult_count + data.discount_count != len(data.seat_nums):
        raise HTTPException(400, "Passenger counts must match seat numbers")

    baggage_list = data.extra_baggage or [False] * len(data.seat_nums)
    if len(baggage_list) != len(data.seat_nums):
        raise HTTPException(400, "Seat numbers and extra baggage count mismatch")

    # Determine route/pricelist and ordered stops
    cur.execute(
        "SELECT route_id, pricelist_id, date FROM tour WHERE id=%s",
        (data.tour_id,),
    )
    row = cur.fetchone()
    if not row:
        raise HTTPException(404, "Tour not found")
    route_id, pricelist_id, tour_date = row

    cur.execute(
        'SELECT stop_id, departure_time FROM routestop WHERE route_id=%s ORDER BY "order"',
        (route_id,),
    )
    stop_rows = cur.fetchall()
    stops = [r[0] for r in stop_rows]
    stop_departures = {r[0]: r[1] for r in stop_rows}
    if data.departure_stop_id not in stops or data.arrival_stop_id not in stops:
        raise HTTPException(400, "Invalid stops for this route")
    idx_from = stops.index(data.departure_stop_id)
    idx_to = stops.index(data.arrival_stop_id)
    if idx_from >= idx_to:
        raise HTTPException(400, "Arrival must come after departure")
    segments = [str(i + 1) for i in range(idx_from, idx_to)]

    cur.execute(
        """
        SELECT price FROM prices
         WHERE pricelist_id=%s AND departure_stop_id=%s AND arrival_stop_id=%s
        """,
        (pricelist_id, data.departure_stop_id, data.arrival_stop_id),
    )
    price_row = cur.fetchone()
    if not price_row:
        raise HTTPException(404, "Price not found")
    base_price = float(price_row[0])
    baggage_count = sum(1 for b in baggage_list if b)
    total_price = base_price * (
        data.adult_count + data.discount_count * 0.95 + 0.1 * baggage_count
    )
    total_price = round(total_price, 2)

    purchase_id = data.purchase_id
    new_amount = total_price
    if purchase_id is not None:
        cur.execute(
            "SELECT amount_due, status FROM purchase WHERE id=%s",
            (purchase_id,),
        )
        row = cur.fetchone()
        if not row:
            raise HTTPException(404, "Purchase not found")
        current_amount, current_status = row
        current_amount = float(current_amount)
        new_amount = round(current_amount + total_price, 2)
        if current_status != status:
            if current_status == "reserved" and status == "paid":
                cur.execute(
                    "UPDATE purchase SET amount_due=%s, status=%s, update_at=NOW() WHERE id=%s",
                    (new_amount, status, purchase_id),
                )
            else:
                raise HTTPException(400, "Mismatched purchase status")
        else:
            cur.execute(
                "UPDATE purchase SET amount_due=%s, update_at=NOW() WHERE id=%s",
                (new_amount, purchase_id),
            )
    else:
        # 1) create purchase record using first passenger as customer name
        cur.execute(
            f"""
            INSERT INTO purchase
              (customer_name, customer_email, customer_phone, amount_due, deadline, status, update_at, payment_method)
            VALUES (%s,%s,%s,%s,NOW() + interval '1 day','{status}',NOW(),%s)
            RETURNING id
            """,
            (
                data.passenger_names[0] if data.passenger_names else "",
                data.passenger_email,
                data.passenger_phone,
                total_price,
                payment_method,
            ),
        )
        purchase_id = cur.fetchone()[0]

    # 2) create passenger and ticket for each seat
    ticket_specs: List[TicketIssueSpec] = []

    for seat_num, name, bag in zip(data.seat_nums, data.passenger_names, baggage_list):
        cur.execute(
            "INSERT INTO passenger (name) VALUES (%s) RETURNING id",
            (name,),
        )
        passenger_id = cur.fetchone()[0]

        cur.execute(
            "SELECT id, available FROM seat WHERE tour_id=%s AND seat_num=%s",
            (data.tour_id, seat_num),
        )
        seat_row = cur.fetchone()
        if not seat_row:
            raise HTTPException(404, "Seat not found")
        seat_id, avail_str = seat_row
        if avail_str == "0":
            raise HTTPException(400, "Seat is blocked")

        # ensure all required segments are free
        for seg in segments:
            if seg not in (avail_str or ""):
                raise HTTPException(400, "Seat is already occupied on this segment")

        cur.execute(
            """
            INSERT INTO ticket
              (tour_id, seat_id, passenger_id, departure_stop_id, arrival_stop_id, purchase_id, extra_baggage)
            VALUES (%s,%s,%s,%s,%s,%s,%s)
            RETURNING id
            """,
            (
                data.tour_id,
                seat_id,
                passenger_id,
                data.departure_stop_id,
                data.arrival_stop_id,
                purchase_id,
                int(bag),
            ),
        )
        ticket_id = cur.fetchone()[0]

        departure_dt = combine_departure_datetime(
            tour_date, stop_departures.get(data.departure_stop_id)
        )
        ticket_specs.append(
            cast(
                TicketIssueSpec,
                {
                    "ticket_id": ticket_id,
                    "purchase_id": purchase_id,
                    "departure_dt": departure_dt,
                },
            )
        )

        # update seat availability
        new_avail = "".join(ch for ch in avail_str if ch not in segments)
        if not new_avail:
            new_avail = "0"
        cur.execute(
            "UPDATE seat SET available=%s WHERE id=%s",
            (new_avail, seat_id),
        )

        # decrement counters in available table for overlapping segments
        cur.execute(
            """
            UPDATE available
               SET seats = seats - 1
             WHERE tour_id = %s
               AND (
                 (SELECT "order" FROM routestop WHERE route_id=%s AND stop_id=departure_stop_id)
                 < (SELECT "order" FROM routestop WHERE route_id=%s AND stop_id=%s)
               )
               AND (
                 (SELECT "order" FROM routestop WHERE route_id=%s AND stop_id=arrival_stop_id)
                 > (SELECT "order" FROM routestop WHERE route_id=%s AND stop_id=%s)
               );
            """,
            (
                data.tour_id,
                route_id, route_id, data.arrival_stop_id,
                route_id, route_id, data.departure_stop_id,
            ),
        )

    _log_action(
        cur,
        purchase_id,
        status,
        total_price if status == "paid" else 0,
        by=actor,
        method=payment_method,
    )
    return purchase_id, new_amount, ticket_specs

@router.post("/", response_model=PurchaseOut)
def create_purchase(data: PurchaseCreate, background_tasks: BackgroundTasks):
    conn = get_connection()
    cur = conn.cursor()
    ticket_specs: List[TicketIssueSpec] = []
    try:
        purchase_id, amount_due, ticket_specs = _create_purchase(
            cur, data, "reserved"
        )
        conn.commit()
    except HTTPException:
        conn.rollback()
        raise
    except Exception as exc:
        conn.rollback()
        raise HTTPException(500, str(exc))
    finally:
        cur.close()
        conn.close()

    tickets = issue_ticket_links(ticket_specs, data.lang)
    _queue_ticket_emails(background_tasks, tickets, data.lang, data.passenger_email)
    return {"purchase_id": purchase_id, "amount_due": amount_due, "tickets": tickets}

@router.post("/{purchase_id}/pay", status_code=204)
def pay_purchase(
    purchase_id: int,
    request: Request,
    background_tasks: BackgroundTasks,
    context=Depends(require_scope("pay")),
):
    conn = get_connection()
    cur = conn.cursor()
    ticket_specs: List[TicketIssueSpec] = []
    customer_email: str | None = None
    try:
        actor, jti = _resolve_actor(request)
        guard_public_request(
            request,
            "pay",
            purchase_id=purchase_id,
            context=context,
        )
        cur.execute(
            "SELECT amount_due, customer_email FROM purchase WHERE id=%s",
            (purchase_id,),
        )
        row = cur.fetchone()
        if not row:
            raise HTTPException(404, "Purchase not found")
        amount_due = float(row[0])
        customer_email = row[1]

        ticket_specs = _collect_ticket_specs_for_purchase(cur, purchase_id)

        cur.execute(
            "UPDATE purchase SET status='paid', update_at=NOW() WHERE id=%s",
            (purchase_id,),
        )
        _log_action(cur, purchase_id, "paid", amount_due, by=actor, method="offline")
        conn.commit()
        if jti:
            logger.info("Purchase %s paid with token jti=%s", purchase_id, jti)
        tickets = issue_ticket_links(ticket_specs, None)
        _queue_ticket_emails(background_tasks, tickets, None, customer_email)
    except HTTPException:
        conn.rollback()
        raise
    except Exception as exc:
        conn.rollback()
        raise HTTPException(500, str(exc))
    finally:
        cur.close()
        conn.close()

@router.post("/{purchase_id}/cancel", status_code=204)
def cancel_purchase(
    purchase_id: int,
    request: Request,
    context=Depends(require_scope("cancel")),
):
    conn = get_connection()
    cur = conn.cursor()
    try:
        actor, jti = _resolve_actor(request)
        guard_public_request(
            request,
            "cancel",
            purchase_id=purchase_id,
            context=context,
        )
        cur.execute(
            "SELECT id FROM ticket WHERE purchase_id=%s",
            (purchase_id,),
        )
        tickets = [row[0] for row in cur.fetchall()]
        if not tickets:
            raise HTTPException(404, "Purchase not found")

        for t_id in tickets:
            free_ticket(cur, t_id)

        cur.execute(
            "UPDATE purchase SET status='cancelled', update_at=NOW() WHERE id=%s",
            (purchase_id,),
        )
        _log_action(cur, purchase_id, "cancelled", 0, by=actor)
        conn.commit()
        if jti:
            logger.info("Purchase %s cancelled with token jti=%s", purchase_id, jti)
    except HTTPException:
        conn.rollback()
        raise
    except Exception as exc:
        conn.rollback()
        raise HTTPException(500, str(exc))
    finally:
        cur.close()
        conn.close()


# --- Public endpoints without /purchase prefix ---

class PayIn(BaseModel):
    purchase_id: int


@actions_router.post("/book", response_model=PurchaseOut)
<<<<<<< HEAD
def book_seat(data: PurchaseCreate, background_tasks: BackgroundTasks):
=======
def book_seat(data: PurchaseCreate, request: Request):
    guard_public_request(request, "book")

>>>>>>> bb927aa5
    conn = get_connection()
    cur = conn.cursor()
    ticket_specs: List[TicketIssueSpec] = []
    try:
        purchase_id, amount_due, ticket_specs = _create_purchase(
            cur, data, "reserved"
        )
        conn.commit()
    except HTTPException:
        conn.rollback()
        raise
    except Exception as exc:
        conn.rollback()
        raise HTTPException(500, str(exc))
    finally:
        cur.close()
        conn.close()

    tickets = issue_ticket_links(ticket_specs, data.lang)
    _queue_ticket_emails(background_tasks, tickets, data.lang, data.passenger_email)
    return {"purchase_id": purchase_id, "amount_due": amount_due, "tickets": tickets}


@actions_router.post("/purchase", response_model=PurchaseOut)
def purchase_and_pay(
    data: PurchaseCreate,
    request: Request,
    background_tasks: BackgroundTasks,
    context=Depends(require_scope("pay")),
):
    conn = get_connection()
    cur = conn.cursor()
    ticket_specs: List[TicketIssueSpec] = []
    try:
        actor, jti = _resolve_actor(request)
        guard_public_request(
            request,
            "purchase",
            context=context,
        )
        purchase_id, amount_due, ticket_specs = _create_purchase(
            cur, data, "paid", "offline", actor
        )
        conn.commit()
        if jti:
            logger.info("Purchase %s created and paid with token jti=%s", purchase_id, jti)
    except HTTPException:
        conn.rollback()
        raise
    except Exception as exc:
        conn.rollback()
        raise HTTPException(500, str(exc))
    finally:
        cur.close()
        conn.close()

    tickets = issue_ticket_links(ticket_specs, data.lang)
    _queue_ticket_emails(background_tasks, tickets, data.lang, data.passenger_email)
    return {"purchase_id": purchase_id, "amount_due": amount_due, "tickets": tickets}


@actions_router.post("/pay", status_code=204)
def pay_booking(
    data: PayIn,
    request: Request,
    background_tasks: BackgroundTasks,
    context=Depends(require_scope("pay")),
):
    conn = get_connection()
    cur = conn.cursor()
    ticket_specs: List[TicketIssueSpec] = []
    customer_email: str | None = None
    try:
        actor, jti = _resolve_actor(request)
        guard_public_request(
            request,
            "pay",
            purchase_id=data.purchase_id,
            context=context,
        )
        cur.execute(
            "SELECT amount_due, customer_email FROM purchase WHERE id=%s",
            (data.purchase_id,),
        )
        row = cur.fetchone()
        if not row:
            raise HTTPException(404, "Purchase not found")
        amount_due = float(row[0])
        customer_email = row[1]

        ticket_specs = _collect_ticket_specs_for_purchase(cur, data.purchase_id)

        cur.execute(
            "UPDATE purchase SET status='paid', update_at=NOW() WHERE id=%s",
            (data.purchase_id,),
        )
        _log_action(
            cur,
            data.purchase_id,
            "paid",
            amount_due,
            by=actor,
            method="online",
        )
        conn.commit()
        if jti:
            logger.info(
                "Purchase %s paid with token jti=%s", data.purchase_id, jti
            )
        tickets = issue_ticket_links(ticket_specs, None)
        _queue_ticket_emails(background_tasks, tickets, None, customer_email)
    except HTTPException:
        conn.rollback()
        raise
    except Exception as exc:
        conn.rollback()
        raise HTTPException(500, str(exc))
    finally:
        cur.close()
        conn.close()


@actions_router.post("/cancel/{purchase_id}", status_code=204)
def cancel_booking(
    purchase_id: int,
    request: Request,
    context=Depends(require_scope("cancel")),
):
    conn = get_connection()
    cur = conn.cursor()
    try:
        actor, jti = _resolve_actor(request)
        guard_public_request(
            request,
            "cancel",
            purchase_id=purchase_id,
            context=context,
        )
        cur.execute(
            "SELECT id FROM ticket WHERE purchase_id=%s",
            (purchase_id,),
        )
        tickets = [row[0] for row in cur.fetchall()]
        if not tickets:
            raise HTTPException(404, "Purchase not found")

        for t_id in tickets:
            free_ticket(cur, t_id)

        cur.execute(
            "UPDATE purchase SET status='cancelled', update_at=NOW() WHERE id=%s",
            (purchase_id,),
        )
        _log_action(cur, purchase_id, "cancelled", 0, by=actor)
        conn.commit()
        if jti:
            logger.info("Purchase %s cancelled with token jti=%s", purchase_id, jti)
    except HTTPException:
        conn.rollback()
        raise
    except Exception as exc:
        conn.rollback()
        raise HTTPException(500, str(exc))
    finally:
        cur.close()
        conn.close()


@actions_router.post("/refund/{purchase_id}", status_code=204)
def refund_purchase(
    purchase_id: int,
    request: Request,
    context=Depends(require_scope("cancel")),
):
    conn = get_connection()
    cur = conn.cursor()
    try:
        actor, jti = _resolve_actor(request)
        guard_public_request(
            request,
            "refund",
            purchase_id=purchase_id,
            context=context,
        )
        cur.execute(
            "SELECT id FROM ticket WHERE purchase_id=%s",
            (purchase_id,),
        )
        t = cur.fetchone()
        revoked_jtis: List[str] = []
        if t:
            ticket_id = t[0]
            cur.execute(
                "SELECT jti FROM ticket_link_tokens WHERE ticket_id = %s AND revoked_at IS NULL",
                (ticket_id,),
            )
            revoked_jtis = [str(row[0]) for row in cur.fetchall() if row and row[0]]
            cur.execute("DELETE FROM ticket WHERE id=%s", (ticket_id,))

        cur.execute(
            "UPDATE purchase SET status='refunded', update_at=NOW() WHERE id=%s",
            (purchase_id,),
        )
        _log_action(cur, purchase_id, "refunded", 0, by=actor)
        conn.commit()
        for token_jti in revoked_jtis:
            ticket_links.revoke(token_jti)
        if jti:
            logger.info("Purchase %s refunded with token jti=%s", purchase_id, jti)
    except HTTPException:
        conn.rollback()
        raise
    except Exception as exc:
        conn.rollback()
        raise HTTPException(500, str(exc))
    finally:
        cur.close()
        conn.close()<|MERGE_RESOLUTION|>--- conflicted
+++ resolved
@@ -14,19 +14,17 @@
     issue_ticket_links,
 )
 from ..services import ticket_links
-<<<<<<< HEAD
+from ..services.access_guard import guard_public_request
 from ..services.email import render_ticket_email, send_ticket_email
 from ..services.ticket_dto import get_ticket_dto
 from ..services.ticket_pdf import render_ticket_pdf
-=======
-from ..services.access_guard import guard_public_request
->>>>>>> bb927aa5
 
 logger = logging.getLogger(__name__)
 
 router = APIRouter(prefix="/purchase", tags=["purchase"])
 # second router exposing simplified endpoints without the /purchase prefix
 actions_router = APIRouter(tags=["purchase"])
+
 
 class PurchaseCreate(BaseModel):
     tour_id: int
@@ -53,6 +51,7 @@
     amount_due: float
     tickets: List[TicketLinkOut] = Field(default_factory=list)
 
+
 def _log_action(
     cur,
     purchase_id: int,
@@ -62,7 +61,6 @@
     method: str | None = None,
 ) -> None:
     """Record an action for the purchase in the sales log."""
-
     cur.execute(
         "INSERT INTO sales (purchase_id, category, amount, actor, method) VALUES (%s,%s,%s,%s,%s)",
         (purchase_id, action, amount, by or "system", method),
@@ -71,7 +69,6 @@
 
 def _resolve_actor(request: Request) -> tuple[str, str | None]:
     """Determine actor for logging and return actor id along with token jti."""
-
     token = request.headers.get("X-Ticket-Token") or request.query_params.get("token")
     is_admin = getattr(request.state, "is_admin", False)
     jti = getattr(request.state, "jti", None)
@@ -89,7 +86,6 @@
 
 def _collect_ticket_specs_for_purchase(cur, purchase_id: int) -> List[TicketIssueSpec]:
     """Load ticket issue specs for all tickets belonging to a purchase."""
-
     cur.execute(
         """
         SELECT t.id, t.purchase_id, tr.date, rs.departure_time
@@ -126,7 +122,6 @@
     recipient: str | None,
 ) -> None:
     """Schedule background tasks to send ticket emails for issued links."""
-
     if not background_tasks or not tickets or not recipient:
         return
 
@@ -152,12 +147,11 @@
     deep_link: str,
 ) -> None:
     """Background task that renders PDF and sends ticket email."""
-
     lang_value = (lang or "bg").lower()
 
     try:
         conn = get_connection()
-    except Exception:  # pragma: no cover - defensive connection handling
+    except Exception:  # pragma: no cover
         logger.exception("Failed to acquire database connection for ticket %s", ticket_id)
         return
 
@@ -167,7 +161,7 @@
     except ValueError:
         logger.warning("Ticket %s not found while preparing email", ticket_id)
         return
-    except Exception:  # pragma: no cover - unexpected failure
+    except Exception:  # pragma: no cover
         logger.exception("Failed to load ticket DTO for ticket %s", ticket_id)
         return
     finally:
@@ -194,11 +188,7 @@
     payment_method: str = "online",
     actor: str | None = None,
 ) -> tuple[int, float, List[TicketIssueSpec]]:
-    """Helper that inserts passengers, purchase and ticket records.
-
-    Returns tuple of purchase id, calculated price and specs for issued tickets.
-    """
-
+    """Insert passengers, purchase and ticket records. Returns (purchase_id, amount_due, specs)."""
     if len(data.seat_nums) != len(data.passenger_names):
         raise HTTPException(400, "Seat numbers and passenger names count mismatch")
     if data.adult_count + data.discount_count != len(data.seat_nums):
@@ -279,10 +269,10 @@
     else:
         # 1) create purchase record using first passenger as customer name
         cur.execute(
-            f"""
+            """
             INSERT INTO purchase
               (customer_name, customer_email, customer_phone, amount_due, deadline, status, update_at, payment_method)
-            VALUES (%s,%s,%s,%s,NOW() + interval '1 day','{status}',NOW(),%s)
+            VALUES (%s,%s,%s,%s,NOW() + interval '1 day',%s,NOW(),%s)
             RETURNING id
             """,
             (
@@ -290,6 +280,7 @@
                 data.passenger_email,
                 data.passenger_phone,
                 total_price,
+                status,
                 payment_method,
             ),
         )
@@ -299,10 +290,7 @@
     ticket_specs: List[TicketIssueSpec] = []
 
     for seat_num, name, bag in zip(data.seat_nums, data.passenger_names, baggage_list):
-        cur.execute(
-            "INSERT INTO passenger (name) VALUES (%s) RETURNING id",
-            (name,),
-        )
+        cur.execute("INSERT INTO passenger (name) VALUES (%s) RETURNING id", (name,))
         passenger_id = cur.fetchone()[0]
 
         cur.execute(
@@ -358,10 +346,7 @@
         new_avail = "".join(ch for ch in avail_str if ch not in segments)
         if not new_avail:
             new_avail = "0"
-        cur.execute(
-            "UPDATE seat SET available=%s WHERE id=%s",
-            (new_avail, seat_id),
-        )
+        cur.execute("UPDATE seat SET available=%s WHERE id=%s", (new_avail, seat_id))
 
         # decrement counters in available table for overlapping segments
         cur.execute(
@@ -380,8 +365,12 @@
             """,
             (
                 data.tour_id,
-                route_id, route_id, data.arrival_stop_id,
-                route_id, route_id, data.departure_stop_id,
+                route_id,
+                route_id,
+                data.arrival_stop_id,
+                route_id,
+                route_id,
+                data.departure_stop_id,
             ),
         )
 
@@ -395,15 +384,14 @@
     )
     return purchase_id, new_amount, ticket_specs
 
+
 @router.post("/", response_model=PurchaseOut)
 def create_purchase(data: PurchaseCreate, background_tasks: BackgroundTasks):
     conn = get_connection()
     cur = conn.cursor()
     ticket_specs: List[TicketIssueSpec] = []
     try:
-        purchase_id, amount_due, ticket_specs = _create_purchase(
-            cur, data, "reserved"
-        )
+        purchase_id, amount_due, ticket_specs = _create_purchase(cur, data, "reserved")
         conn.commit()
     except HTTPException:
         conn.rollback()
@@ -418,6 +406,7 @@
     tickets = issue_ticket_links(ticket_specs, data.lang)
     _queue_ticket_emails(background_tasks, tickets, data.lang, data.passenger_email)
     return {"purchase_id": purchase_id, "amount_due": amount_due, "tickets": tickets}
+
 
 @router.post("/{purchase_id}/pay", status_code=204)
 def pay_purchase(
@@ -450,10 +439,7 @@
 
         ticket_specs = _collect_ticket_specs_for_purchase(cur, purchase_id)
 
-        cur.execute(
-            "UPDATE purchase SET status='paid', update_at=NOW() WHERE id=%s",
-            (purchase_id,),
-        )
+        cur.execute("UPDATE purchase SET status='paid', update_at=NOW() WHERE id=%s", (purchase_id,))
         _log_action(cur, purchase_id, "paid", amount_due, by=actor, method="offline")
         conn.commit()
         if jti:
@@ -469,6 +455,7 @@
     finally:
         cur.close()
         conn.close()
+
 
 @router.post("/{purchase_id}/cancel", status_code=204)
 def cancel_purchase(
@@ -486,10 +473,7 @@
             purchase_id=purchase_id,
             context=context,
         )
-        cur.execute(
-            "SELECT id FROM ticket WHERE purchase_id=%s",
-            (purchase_id,),
-        )
+        cur.execute("SELECT id FROM ticket WHERE purchase_id=%s", (purchase_id,))
         tickets = [row[0] for row in cur.fetchall()]
         if not tickets:
             raise HTTPException(404, "Purchase not found")
@@ -497,10 +481,7 @@
         for t_id in tickets:
             free_ticket(cur, t_id)
 
-        cur.execute(
-            "UPDATE purchase SET status='cancelled', update_at=NOW() WHERE id=%s",
-            (purchase_id,),
-        )
+        cur.execute("UPDATE purchase SET status='cancelled', update_at=NOW() WHERE id=%s", (purchase_id,))
         _log_action(cur, purchase_id, "cancelled", 0, by=actor)
         conn.commit()
         if jti:
@@ -523,20 +504,14 @@
 
 
 @actions_router.post("/book", response_model=PurchaseOut)
-<<<<<<< HEAD
-def book_seat(data: PurchaseCreate, background_tasks: BackgroundTasks):
-=======
-def book_seat(data: PurchaseCreate, request: Request):
+def book_seat(data: PurchaseCreate, request: Request, background_tasks: BackgroundTasks):
     guard_public_request(request, "book")
 
->>>>>>> bb927aa5
     conn = get_connection()
     cur = conn.cursor()
     ticket_specs: List[TicketIssueSpec] = []
     try:
-        purchase_id, amount_due, ticket_specs = _create_purchase(
-            cur, data, "reserved"
-        )
+        purchase_id, amount_due, ticket_specs = _create_purchase(cur, data, "reserved")
         conn.commit()
     except HTTPException:
         conn.rollback()
@@ -565,11 +540,7 @@
     ticket_specs: List[TicketIssueSpec] = []
     try:
         actor, jti = _resolve_actor(request)
-        guard_public_request(
-            request,
-            "purchase",
-            context=context,
-        )
+        guard_public_request(request, "purchase", context=context)
         purchase_id, amount_due, ticket_specs = _create_purchase(
             cur, data, "paid", "offline", actor
         )
@@ -622,23 +593,11 @@
 
         ticket_specs = _collect_ticket_specs_for_purchase(cur, data.purchase_id)
 
-        cur.execute(
-            "UPDATE purchase SET status='paid', update_at=NOW() WHERE id=%s",
-            (data.purchase_id,),
-        )
-        _log_action(
-            cur,
-            data.purchase_id,
-            "paid",
-            amount_due,
-            by=actor,
-            method="online",
-        )
+        cur.execute("UPDATE purchase SET status='paid', update_at=NOW() WHERE id=%s", (data.purchase_id,))
+        _log_action(cur, data.purchase_id, "paid", amount_due, by=actor, method="online")
         conn.commit()
         if jti:
-            logger.info(
-                "Purchase %s paid with token jti=%s", data.purchase_id, jti
-            )
+            logger.info("Purchase %s paid with token jti=%s", data.purchase_id, jti)
         tickets = issue_ticket_links(ticket_specs, None)
         _queue_ticket_emails(background_tasks, tickets, None, customer_email)
     except HTTPException:
@@ -662,16 +621,8 @@
     cur = conn.cursor()
     try:
         actor, jti = _resolve_actor(request)
-        guard_public_request(
-            request,
-            "cancel",
-            purchase_id=purchase_id,
-            context=context,
-        )
-        cur.execute(
-            "SELECT id FROM ticket WHERE purchase_id=%s",
-            (purchase_id,),
-        )
+        guard_public_request(request, "cancel", purchase_id=purchase_id, context=context)
+        cur.execute("SELECT id FROM ticket WHERE purchase_id=%s", (purchase_id,))
         tickets = [row[0] for row in cur.fetchall()]
         if not tickets:
             raise HTTPException(404, "Purchase not found")
@@ -679,10 +630,7 @@
         for t_id in tickets:
             free_ticket(cur, t_id)
 
-        cur.execute(
-            "UPDATE purchase SET status='cancelled', update_at=NOW() WHERE id=%s",
-            (purchase_id,),
-        )
+        cur.execute("UPDATE purchase SET status='cancelled', update_at=NOW() WHERE id=%s", (purchase_id,))
         _log_action(cur, purchase_id, "cancelled", 0, by=actor)
         conn.commit()
         if jti:
@@ -708,16 +656,8 @@
     cur = conn.cursor()
     try:
         actor, jti = _resolve_actor(request)
-        guard_public_request(
-            request,
-            "refund",
-            purchase_id=purchase_id,
-            context=context,
-        )
-        cur.execute(
-            "SELECT id FROM ticket WHERE purchase_id=%s",
-            (purchase_id,),
-        )
+        guard_public_request(request, "refund", purchase_id=purchase_id, context=context)
+        cur.execute("SELECT id FROM ticket WHERE purchase_id=%s", (purchase_id,))
         t = cur.fetchone()
         revoked_jtis: List[str] = []
         if t:
@@ -729,10 +669,7 @@
             revoked_jtis = [str(row[0]) for row in cur.fetchall() if row and row[0]]
             cur.execute("DELETE FROM ticket WHERE id=%s", (ticket_id,))
 
-        cur.execute(
-            "UPDATE purchase SET status='refunded', update_at=NOW() WHERE id=%s",
-            (purchase_id,),
-        )
+        cur.execute("UPDATE purchase SET status='refunded', update_at=NOW() WHERE id=%s", (purchase_id,))
         _log_action(cur, purchase_id, "refunded", 0, by=actor)
         conn.commit()
         for token_jti in revoked_jtis:
@@ -747,4 +684,4 @@
         raise HTTPException(500, str(exc))
     finally:
         cur.close()
-        conn.close()+        conn.close()
